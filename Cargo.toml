[package]
authors = ["Jorge Aparicio <jorge@japaric.io>"]
categories = ["embedded", "hardware-support", "no-std"]
description = "HAL for the STM32F100xx family of microcontrollers"
keywords = ["arm", "cortex-m", "stm32", "hal"]
license = "MIT OR Apache-2.0"
name = "stm32f103xx-hal"
repository = "https://github.com/japaric/stm32f103xx-hal"
version = "0.1.0"

[dependencies]
cortex-m = "0.5.2"
nb = "0.1.1"
#stm32f103xx = "0.10.0"
stm32f103xx = { git = "https://github.com/burrbull/stm32f103xx/" }
cortex-m-rt = "0.5.1"
panic-semihosting = "0.3.0"
panic-itm = "0.2.0"

[dependencies.stable_deref_trait]
default-features = false
version = "1.0.0"

[dependencies.void]
default-features = false
version = "1.0.2"

[dependencies.cast]
default-features = false
version = "0.2.2"

[dependencies.embedded-hal]
features = ["unproven"]
version = "0.2.1"

[dev-dependencies]
<<<<<<< HEAD
cortex-m-semihosting = "0.2.0"
=======
# cortex-m-rtfm = "0.3.2"
cortex-m-semihosting = "0.3.0"
>>>>>>> 3acfe401
enc28j60 = "0.2.0"
# heapless = "0.3.1"
heapless = { git = "https://github.com/japaric/heapless", branch = "object-pool" }
m = "0.1.1"
mfrc522 = "0.2.0"

<<<<<<< HEAD
[dev-dependencies.cortex-m-rtfm]
# version = "0.4.0"
git = "https://github.com/japaric/cortex-m-rtfm"
branch = "tq"
features = ["timer-queue"]
=======
[dev-dependencies.onewire]
git = "https://github.com/tib888/onewire"
version = "0.3.0"
>>>>>>> 3acfe401

[dev-dependencies.byteorder]
default-features = false
version = "1.2.1"

[dev-dependencies.cobs]
default-features = false
version = "0.1.3"

[dev-dependencies.crc16]
default-features = false
version = "0.3.4"

[dev-dependencies.either]
default-features = false
version = "=1.0.0"

[dev-dependencies.jnet]
git = "https://github.com/japaric/jnet"
rev = "df96b408049ca952ad7844d6552e87cf8fc18d2a"

[dev-dependencies.motor-driver]
git = "https://github.com/japaric/motor-driver"
rev = "00c8b15223643090d69f1acfb8b7a7a43a440417"

[dev-dependencies.mpu9250]
git = "https://github.com/japaric/mpu9250"
rev = "8f9ecad690093cb71c41301ca5e5705706150610"

[dev-dependencies.serde]
default-features = false
version = "1.0.33"

[dev-dependencies.serde_derive]
version = "1.0.33"

[dev-dependencies.serde-json-core]
git = "https://github.com/japaric/serde-json-core"
rev = "6f12b77c1ffeae167989fe06e0d8b15978bd6d18"

<<<<<<< HEAD
[dev-dependencies.stm32f103xx]
features = ["rt"]
version = "0.10.0"
=======
#[dev-dependencies.stm32f103xx]
#features = ["rt"]
#stm32f103xx = "0.10.0"
#stm32f103xx = { git = "https://github.com/burrbull/stm32f103xx/" }
>>>>>>> 3acfe401

#[features]
#doc = []
#rt = ["stm32f103xx/rt"]

[profile.dev]
incremental = false
codegen-units = 1

[profile.release]
codegen-units = 1
debug = true
lto = true<|MERGE_RESOLUTION|>--- conflicted
+++ resolved
@@ -21,7 +21,7 @@
 default-features = false
 version = "1.0.0"
 
-[dependencies.void]
+[dependencies.void]/network
 default-features = false
 version = "1.0.2"
 
@@ -34,29 +34,21 @@
 version = "0.2.1"
 
 [dev-dependencies]
-<<<<<<< HEAD
-cortex-m-semihosting = "0.2.0"
-=======
-# cortex-m-rtfm = "0.3.2"
 cortex-m-semihosting = "0.3.0"
->>>>>>> 3acfe401
 enc28j60 = "0.2.0"
 # heapless = "0.3.1"
 heapless = { git = "https://github.com/japaric/heapless", branch = "object-pool" }
 m = "0.1.1"
 mfrc522 = "0.2.0"
 
-<<<<<<< HEAD
 [dev-dependencies.cortex-m-rtfm]
 # version = "0.4.0"
 git = "https://github.com/japaric/cortex-m-rtfm"
 branch = "tq"
 features = ["timer-queue"]
-=======
-[dev-dependencies.onewire]
+
 git = "https://github.com/tib888/onewire"
 version = "0.3.0"
->>>>>>> 3acfe401
 
 [dev-dependencies.byteorder]
 default-features = false
@@ -97,16 +89,10 @@
 git = "https://github.com/japaric/serde-json-core"
 rev = "6f12b77c1ffeae167989fe06e0d8b15978bd6d18"
 
-<<<<<<< HEAD
-[dev-dependencies.stm32f103xx]
-features = ["rt"]
-version = "0.10.0"
-=======
 #[dev-dependencies.stm32f103xx]
 #features = ["rt"]
 #stm32f103xx = "0.10.0"
 #stm32f103xx = { git = "https://github.com/burrbull/stm32f103xx/" }
->>>>>>> 3acfe401
 
 #[features]
 #doc = []
